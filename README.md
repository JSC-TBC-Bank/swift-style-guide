--- conflicted
+++ resolved
@@ -330,75 +330,24 @@
 }
 ```
 
-<<<<<<< HEAD
-## Optionals
-
-### Declaring Optionals
-
-Declare optional constants/variables and function return types as optional to convey a non-error result that is either a value or the absence of a value (`nil`).
-
-When creating Models of API responses (JSON data), always declare properties as optionals to ensure handling situations where certain properties may not have a value in the received data. 
-
-Define an optional variable that does not have a default value without explicitly assigning it to `nil`.
-
-=======
 ## Function Calls
 
 Match the format of function declarations when calling them. If a call fits on one line, keep it that way and if the call site needs to be wrapped, each parameter should be placed on a new line.
->>>>>>> 4ef08eb8
-
-**Recommended ✅**
-
-```swift
-<<<<<<< HEAD
-private var currency: String?
-=======
+
+**Recommended ✅**
+
+```swift
 let perimeter = calculatePerimeterOfRectangle(
     first: 3,
     second: 6,
     third: 3,
     forth: 6
 )
->>>>>>> 4ef08eb8
-```
-
-**Not Recommended ❌**
-
-```swift
-<<<<<<< HEAD
-private var currency: String? = nil
-```
-
-
-### Unwrapping Optionals
-
-#### 1. Force Unwrapping
-
-Implicitly unwrapped optionals are inherently unsafe and should be avoided whenever possible. Instead, use non-optional values or normal optionals. Even in situations where you feel confident that a property will never be `nil`, it's better to prioritize safety and consistency.
-
-❗️The only time implicitly unwrapped optionals are used is with `@IBOutlets`, where their lifetimes are tied to the UI lifecycle rather than strictly to the owning object.
-
-
-**Recommended ✅**
-
-```swift
-class SomeViewController: UIViewController {
-
-  @IBOutlet private weak var saveButton: UIButton!
-  
-}
-```
-
-
-**`weak` VS `unowned`**
-
-It’s advisable to prefer the use of `weak` over `unowned`. Implicit unwrapping should be avoided whenever possible, as `unowned` is essentially a `weak` property that is implicitly unwrapped.
-
-**Recommended ✅**
-
-```swift
-private weak var parentViewController: UIViewController?
-=======
+```
+
+**Not Recommended ❌**
+
+```swift
 let perimeter = calculatePerimeterOfRectangle(first: 3, second: 6, third: 3, forth: 6)
 ```
 
@@ -416,24 +365,11 @@
   completion: { finished in
     // ...
   })
->>>>>>> 4ef08eb8
-```
-
-**Not Recommended ❌**
-
-```swift
-<<<<<<< HEAD
-private weak var parentViewController: UIViewController!
-
-private unowned var parentViewController: UIViewController
-```
-
-
-#### 2. Checking for `nil`
-
-When there's a need to verify the presence of a value in an optional without using it, preferring direct checking against nil over optional binding is clearer and more explicit.
-
-=======
+```
+
+**Not Recommended ❌**
+
+```swift
 UIView.animate(
   withDuration: 0.5,
   animations: {
@@ -444,12 +380,120 @@
 ```
 
 If a function has a single closure argument and it is the final argument, then it is always called using trailing closure syntax and when a function called with trailing closure syntax takes no other arguments, empty parentheses `()` after the function name are never present.
->>>>>>> 4ef08eb8
-
-**Recommended ✅**
-
-```swift
-<<<<<<< HEAD
+
+**Recommended ✅**
+
+```swift
+Timer.scheduledTimer(timeInterval: 30, repeats: false) { timer in
+  print("Timer done!")
+}
+
+let squares = [1, 2, 3].map { $0 * $0 }
+```
+
+**Not Recommended ❌**
+
+```swift
+Timer.scheduledTimer(timeInterval: 30, repeats: false, block: { timer in
+  print("Timer done!")
+})
+
+let squares = [1, 2, 3].map({ $0 * $0 })
+```
+## Import Statements
+
+Import only the modules a source file requires. For example, don't import UIKit when importing Foundation will suffice. Likewise, don't import Foundation if you must import UIKit.
+
+**Recommended ✅**
+
+```swift
+import UIKit
+
+var view: UIView
+var baseURLs: [URL]
+```
+
+**Not Recommended ❌**
+
+```swift
+import UIKit
+import Foundation
+
+var view: UIView
+var baseURLs: [URL]
+```
+
+## Optionals
+
+### Declaring Optionals
+
+Declare optional constants/variables and function return types as optional to convey a non-error result that is either a value or the absence of a value (`nil`).
+
+When creating Models of API responses (JSON data), always declare properties as optionals to ensure handling situations where certain properties may not have a value in the received data. 
+
+Define an optional variable that does not have a default value without explicitly assigning it to `nil`.
+
+
+**Recommended ✅**
+
+```swift
+private var currency: String?
+```
+
+**Not Recommended ❌**
+
+```swift
+private var currency: String? = nil
+```
+
+
+### Unwrapping Optionals
+
+#### 1. Force Unwrapping
+
+Implicitly unwrapped optionals are inherently unsafe and should be avoided whenever possible. Instead, use non-optional values or normal optionals. Even in situations where you feel confident that a property will never be `nil`, it's better to prioritize safety and consistency.
+
+❗️The only time implicitly unwrapped optionals are used is with `@IBOutlets`, where their lifetimes are tied to the UI lifecycle rather than strictly to the owning object.
+
+
+**Recommended ✅**
+
+```swift
+class SomeViewController: UIViewController {
+
+  @IBOutlet private weak var saveButton: UIButton!
+  
+}
+```
+
+
+**`weak` VS `unowned`**
+
+It’s advisable to prefer the use of `weak` over `unowned`. Implicit unwrapping should be avoided whenever possible, as `unowned` is essentially a `weak` property that is implicitly unwrapped.
+
+**Recommended ✅**
+
+```swift
+private weak var parentViewController: UIViewController?
+```
+
+**Not Recommended ❌**
+
+```swift
+private weak var parentViewController: UIViewController!
+
+private unowned var parentViewController: UIViewController
+```
+
+
+#### 2. Checking for `nil`
+
+When there's a need to verify the presence of a value in an optional without using it, preferring direct checking against nil over optional binding is clearer and more explicit.
+
+
+**Recommended ✅**
+
+```swift
 if userId != nil {
   // ... do something 
 }
@@ -479,19 +523,11 @@
 if let greetingName {
     print("Hello, \(greetingName)!")
 }
-=======
-Timer.scheduledTimer(timeInterval: 30, repeats: false) { timer in
-  print("Timer done!")
-}
-
-let squares = [1, 2, 3].map { $0 * $0 }
->>>>>>> 4ef08eb8
-```
-
-**Not Recommended ❌**
-
-```swift
-<<<<<<< HEAD
+```
+
+**Not Recommended ❌**
+
+```swift
 private var greetingName: String? = "Stranger"
 
 if let greetingName = greetingName {
@@ -601,47 +637,21 @@
 ### Providing Fallback Value
 
 Use the nil-coalescing operator as a shorthand method to provide a fallback value when unwrapping an optional, instead of using the ternary conditional operator and forced unwrapping.
-=======
-Timer.scheduledTimer(timeInterval: 30, repeats: false, block: { timer in
-  print("Timer done!")
-})
-
-let squares = [1, 2, 3].map({ $0 * $0 })
-```
-## Import Statements
-
-Import only the modules a source file requires. For example, don't import UIKit when importing Foundation will suffice. Likewise, don't import Foundation if you must import UIKit.
->>>>>>> 4ef08eb8
-
-**Recommended ✅**
-
-```swift
-<<<<<<< HEAD
+
+**Recommended ✅**
+
+```swift
 private let depositDefaultName = "My Piggy"
 private var userDefinedDepositName: String?
 
 private var depositNameToDisplay = userDefinedDepositName ?? depositDefaultName
-=======
-import UIKit
-
-var view: UIView
-var baseURLs: [URL]
->>>>>>> 4ef08eb8
-```
-
-**Not Recommended ❌**
-
-```swift
-<<<<<<< HEAD
+```
+
+**Not Recommended ❌**
+
+```swift
 private let depositDefaultName = "My Piggy"
 private var userDefinedDepositName: String?
 
 private var depositNameToDisplay = userDefinedDepositName != nil ? userDefinedDepositName! : depositDefaultName
-=======
-import UIKit
-import Foundation
-
-var view: UIView
-var baseURLs: [URL]
->>>>>>> 4ef08eb8
 ```